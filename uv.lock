--- conflicted
+++ resolved
@@ -575,7 +575,6 @@
 ]
 
 [[package]]
-<<<<<<< HEAD
 name = "pytest-rerunfailures"
 version = "15.1"
 source = { registry = "https://pypi.org/simple" }
@@ -588,7 +587,7 @@
     { url = "https://files.pythonhosted.org/packages/f3/30/11d836ff01c938969efa319b4ebe2374ed79d28043a12bfc908577aab9f3/pytest_rerunfailures-15.1-py3-none-any.whl", hash = "sha256:f674c3594845aba8b23c78e99b1ff8068556cc6a8b277f728071fdc4f4b0b355", size = 13274 },
 ]
 
-=======
+[[package]]
 name = "python-client"
 version = "0.1.0"
 source = { virtual = "clients/python-client" }
@@ -596,10 +595,8 @@
     { name = "requests" },
 ]
 
-[package.metadata]
 requires-dist = [{ name = "requests", specifier = ">=2.32.4" }]
 
->>>>>>> 4f39f2d0
 [[package]]
 name = "python-dotenv"
 version = "1.1.0"
