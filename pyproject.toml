[project]
name = "src"
version = "0.1.0"
description = "Add your description here"
readme = "README.md"
requires-python = ">=3.12"
dependencies = [
    "fastapi",
    "uvicorn",
    "telethon",
    "python-dotenv",
]

[dependency-groups]
dev = [
    "ruff>=0.12.0",
]
test = [
    "pytest>=8.4.1",
    "httpx>=0.28.1",
<<<<<<< HEAD
    "aiogram>=3.20.0.post0",
    "pytest-rerunfailures>=13.0", # Added pytest-rerunfailures
]
=======
]

[tool.uv.workspace]
members = ["clients/python-client"]
>>>>>>> 4f39f2d0
<|MERGE_RESOLUTION|>--- conflicted
+++ resolved
@@ -18,13 +18,9 @@
 test = [
     "pytest>=8.4.1",
     "httpx>=0.28.1",
-<<<<<<< HEAD
     "aiogram>=3.20.0.post0",
     "pytest-rerunfailures>=13.0", # Added pytest-rerunfailures
 ]
-=======
-]
 
 [tool.uv.workspace]
-members = ["clients/python-client"]
->>>>>>> 4f39f2d0
+members = ["clients/python-client"]